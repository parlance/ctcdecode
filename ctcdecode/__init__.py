--- conflicted
+++ resolved
@@ -4,11 +4,9 @@
 
 class CTCBeamDecoder(object):
     def __init__(self, labels, model_path=None, alpha=0, beta=0, cutoff_top_n=40, cutoff_prob=1.0, beam_width=100,
-<<<<<<< HEAD
-                 num_processes=4, blank_id=0, space_symbol=" "):
-=======
-                 num_processes=4, blank_id=0, log_probs_input=False):
->>>>>>> ba7118b0
+                 num_processes=4, blank_id=0, log_probs_input=False,
+                 space_symbol=" "):
+
         self.cutoff_top_n = cutoff_top_n
         self._beam_width = beam_width
         self._scorer = None
@@ -16,12 +14,9 @@
         self._labels = ''.join(labels).encode()
         self._num_labels = len(labels)
         self._blank_id = blank_id
-<<<<<<< HEAD
         self._space_symbol = space_symbol
-        
-=======
         self._log_probs = 1 if log_probs_input else 0
->>>>>>> ba7118b0
+
         if model_path:
             self._scorer = ctc_decode.paddle_get_scorer(alpha, beta, model_path.encode(), self._labels,
                                                         self._num_labels, self._space_symbol.encode())
@@ -42,20 +37,12 @@
         if self._scorer:
             ctc_decode.paddle_beam_decode_lm(probs, seq_lens, self._labels, self._num_labels, self._beam_width,
                                              self._num_processes, self._cutoff_prob, self.cutoff_top_n, self._blank_id,
-<<<<<<< HEAD
-                                             self._space_symbol.encode(),	
-                                             self._scorer, output, timesteps, scores, out_seq_len)
+                                             self._space_symbol.encode(),
+                                             self._log_probs, self._scorer, output, timesteps, scores, out_seq_len)
         else:
             ctc_decode.paddle_beam_decode(probs, seq_lens, self._labels, self._num_labels, self._beam_width, self._num_processes,
-                                          self._cutoff_prob, self.cutoff_top_n, self._blank_id, self._space_symbol.encode(), output, timesteps,
+                                          self._cutoff_prob, self.cutoff_top_n, self._blank_id,self._log_probs, self._space_symbol.encode(), output, timesteps,
                                           scores, out_seq_len)
-=======
-                                             self._log_probs ,self._scorer, output, timesteps, scores, out_seq_len)
-        else:
-            ctc_decode.paddle_beam_decode(probs, seq_lens, self._labels, self._num_labels, self._beam_width, self._num_processes,
-                                          self._cutoff_prob, self.cutoff_top_n, self._blank_id, self._log_probs,
-                                          output, timesteps, scores, out_seq_len)
->>>>>>> ba7118b0
 
         return output, scores, timesteps, out_seq_len
 
