#include <algorithm>
#include <iostream>
#include <string>
#include <vector>
#include <torch/torch.h>
#include "scorer.h"
#include "ctc_beam_search_decoder.h"
#include "utf8.h"

int utf8_to_utf8_char_vec(const char* labels, std::vector<std::string>& new_vocab) {
    const char* str_i = labels;
    const char* end = str_i + strlen(labels)+1;
    do {
        char u[5] = {0,0,0,0,0};
        uint32_t code = utf8::next(str_i, end);
        if (code == 0) {
            continue;
        }
        utf8::append(code, u);
        new_vocab.push_back(std::string(u));
    }
    while (str_i < end);
}

int beam_decode(at::Tensor th_probs,
                at::Tensor th_seq_lens,
                const char* labels,
                int vocab_size,
                size_t beam_size,
                size_t num_processes,
                double cutoff_prob,
                size_t cutoff_top_n,
                size_t blank_id,
<<<<<<< HEAD
		const std::string &space_symbol,	
=======
                bool log_input,
>>>>>>> ba7118b0
                void *scorer,
                at::Tensor th_output,
                at::Tensor th_timesteps,
                at::Tensor th_scores,
                at::Tensor th_out_length)
{
    std::vector<std::string> new_vocab;
    utf8_to_utf8_char_vec(labels, new_vocab);
    Scorer *ext_scorer = NULL;
    if (scorer != NULL) {
        ext_scorer = static_cast<Scorer *>(scorer);
    }
    const int64_t max_time = th_probs.size(1);
    const int64_t batch_size = th_probs.size(0);
    const int64_t num_classes = th_probs.size(2);

    std::vector<std::vector<std::vector<double>>> inputs;
    auto prob_accessor = th_probs.accessor<float, 3>();
    auto seq_len_accessor = th_seq_lens.accessor<int, 1>();

    for (int b=0; b < batch_size; ++b) {
        // avoid a crash by ensuring that an erroneous seq_len doesn't have us try to access memory we shouldn't
        int seq_len = std::min((int)seq_len_accessor[b], (int)max_time);
        std::vector<std::vector<double>> temp (seq_len, std::vector<double>(num_classes));
        for (int t=0; t < seq_len; ++t) {
            for (int n=0; n < num_classes; ++n) {
                float val = prob_accessor[b][t][n];
                temp[t][n] = val;
            }
        }
        inputs.push_back(temp);
    }

    std::vector<std::vector<std::pair<double, Output>>> batch_results =
<<<<<<< HEAD
    ctc_beam_search_decoder_batch(inputs, new_vocab, beam_size, num_processes, cutoff_prob, cutoff_top_n, blank_id, space_symbol, ext_scorer);
=======
    ctc_beam_search_decoder_batch(inputs, new_vocab, beam_size, num_processes, cutoff_prob, cutoff_top_n, blank_id, log_input, ext_scorer);
    auto outputs_accessor =  th_output.accessor<int, 3>();
    auto timesteps_accessor =  th_timesteps.accessor<int, 3>();
    auto scores_accessor =  th_scores.accessor<float, 2>();
    auto out_length_accessor =  th_out_length.accessor<int, 2>();

>>>>>>> ba7118b0

    for (int b = 0; b < batch_results.size(); ++b){
        std::vector<std::pair<double, Output>> results = batch_results[b];
        for (int p = 0; p < results.size();++p){
            std::pair<double, Output> n_path_result = results[p];
            Output output = n_path_result.second;
            std::vector<int> output_tokens = output.tokens;
            std::vector<int> output_timesteps = output.timesteps;
            for (int t = 0; t < output_tokens.size(); ++t){
                outputs_accessor[b][p][t] =  output_tokens[t]; // fill output tokens
                timesteps_accessor[b][p][t] = output_timesteps[t];
            }
            scores_accessor[b][p] = n_path_result.first;
            out_length_accessor[b][p] = output_tokens.size();
        }
    }
    return 1;
}

int paddle_beam_decode(at::Tensor th_probs,
                       at::Tensor th_seq_lens,
                       const char* labels,
                       int vocab_size,
                       size_t beam_size,
                       size_t num_processes,
                       double cutoff_prob,
                       size_t cutoff_top_n,
                       size_t blank_id,
                       int log_input,
                       at::Tensor th_output,
                       at::Tensor th_timesteps,
                       at::Tensor th_scores,
                       at::Tensor th_out_length){

<<<<<<< HEAD
extern "C"
{
#include "binding.h"
        int paddle_beam_decode(THFloatTensor *th_probs,
                               THIntTensor *th_seq_lens,
                               const char* labels,
                               int vocab_size,
                               size_t beam_size,
                               size_t num_processes,
                               double cutoff_prob,
                               size_t cutoff_top_n,
                               size_t blank_id,
			       const char* space_symbol,
                               THIntTensor *th_output,
                               THIntTensor *th_timesteps,
                               THFloatTensor *th_scores,
                               THIntTensor *th_out_length){

	    std::string space_symbol_string(space_symbol);	
            return beam_decode(th_probs, th_seq_lens, labels, vocab_size, beam_size, num_processes,
                        cutoff_prob, cutoff_top_n, blank_id, space_symbol_string, NULL, th_output, th_timesteps, th_scores, th_out_length);
        }

        int paddle_beam_decode_lm(THFloatTensor *th_probs,
                                  THIntTensor *th_seq_lens,
                                  const char* labels,
                                  int vocab_size,
                                  size_t beam_size,
                                  size_t num_processes,
                                  double cutoff_prob,
                                  size_t cutoff_top_n,
                                  size_t blank_id,
				  const char* space_symbol,
                                  void *scorer,
                                  THIntTensor *th_output,
                                  THIntTensor *th_timesteps,
                                  THFloatTensor *th_scores,
                                  THIntTensor *th_out_length){

	    std::string space_symbol_string(space_symbol);	
            return beam_decode(th_probs, th_seq_lens, labels, vocab_size, beam_size, num_processes,
                        cutoff_prob, cutoff_top_n, blank_id, space_symbol_string, scorer, th_output, th_timesteps, th_scores, th_out_length);
        }
=======
    return beam_decode(th_probs, th_seq_lens, labels, vocab_size, beam_size, num_processes,
                cutoff_prob, cutoff_top_n, blank_id, log_input, NULL, th_output, th_timesteps, th_scores, th_out_length);
}

int paddle_beam_decode_lm(at::Tensor th_probs,
                          at::Tensor th_seq_lens,
                          const char* labels,
                          int vocab_size,
                          size_t beam_size,
                          size_t num_processes,
                          double cutoff_prob,
                          size_t cutoff_top_n,
                          size_t blank_id,
                          int log_input,
                          void *scorer,
                          at::Tensor th_output,
                          at::Tensor th_timesteps,
                          at::Tensor th_scores,
                          at::Tensor th_out_length){
>>>>>>> ba7118b0

    return beam_decode(th_probs, th_seq_lens, labels, vocab_size, beam_size, num_processes,
                cutoff_prob, cutoff_top_n, blank_id, log_input, scorer, th_output, th_timesteps, th_scores, th_out_length);
}

<<<<<<< HEAD
    void* paddle_get_scorer(double alpha,
                            double beta,
                            const char* lm_path,
                            const char* labels,
                            int vocab_size,
                            const char* space_symbol) {
        std::vector<std::string> new_vocab;
        utf8_to_utf8_char_vec(labels, new_vocab);
	// Create a string object from the char* space_symbol
	std::string space_symbol_string(space_symbol);		
        Scorer* scorer = new Scorer(alpha, beta, lm_path, new_vocab, space_symbol_string);
        return static_cast<void*>(scorer);
    }
=======
>>>>>>> ba7118b0

void* paddle_get_scorer(double alpha,
                        double beta,
                        const char* lm_path,
                        const char* labels,
                        int vocab_size) {
    std::vector<std::string> new_vocab;
    utf8_to_utf8_char_vec(labels, new_vocab);
    Scorer* scorer = new Scorer(alpha, beta, lm_path, new_vocab);
    return static_cast<void*>(scorer);
}

int is_character_based(void *scorer){
    Scorer *ext_scorer  = static_cast<Scorer *>(scorer);
    return ext_scorer->is_character_based();
}
size_t get_max_order(void *scorer){
    Scorer *ext_scorer  = static_cast<Scorer *>(scorer);
    return ext_scorer->get_max_order();
}
size_t get_dict_size(void *scorer){
    Scorer *ext_scorer  = static_cast<Scorer *>(scorer);
    return ext_scorer->get_dict_size();
}

void reset_params(void *scorer, double alpha, double beta){
    Scorer *ext_scorer  = static_cast<Scorer *>(scorer);
    ext_scorer->reset_params(alpha, beta);
}


PYBIND11_MODULE(TORCH_EXTENSION_NAME, m) {
  m.def("paddle_beam_decode", &paddle_beam_decode, "paddle_beam_decode");
  m.def("paddle_beam_decode_lm", &paddle_beam_decode_lm, "paddle_beam_decode_lm");
  m.def("paddle_get_scorer", &paddle_get_scorer, "paddle_get_scorer");
  m.def("is_character_based", &is_character_based, "is_character_based");
  m.def("get_max_order", &get_max_order, "get_max_order");
  m.def("get_dict_size", &get_dict_size, "get_max_order");
  m.def("reset_params", &reset_params, "reset_params");
}<|MERGE_RESOLUTION|>--- conflicted
+++ resolved
@@ -31,17 +31,13 @@
                 double cutoff_prob,
                 size_t cutoff_top_n,
                 size_t blank_id,
-<<<<<<< HEAD
-		const std::string &space_symbol,	
-=======
+		        const std::string &space_symbol,
                 bool log_input,
->>>>>>> ba7118b0
                 void *scorer,
                 at::Tensor th_output,
                 at::Tensor th_timesteps,
                 at::Tensor th_scores,
-                at::Tensor th_out_length)
-{
+                at::Tensor th_out_length){
     std::vector<std::string> new_vocab;
     utf8_to_utf8_char_vec(labels, new_vocab);
     Scorer *ext_scorer = NULL;
@@ -70,16 +66,12 @@
     }
 
     std::vector<std::vector<std::pair<double, Output>>> batch_results =
-<<<<<<< HEAD
-    ctc_beam_search_decoder_batch(inputs, new_vocab, beam_size, num_processes, cutoff_prob, cutoff_top_n, blank_id, space_symbol, ext_scorer);
-=======
-    ctc_beam_search_decoder_batch(inputs, new_vocab, beam_size, num_processes, cutoff_prob, cutoff_top_n, blank_id, log_input, ext_scorer);
+    ctc_beam_search_decoder_batch(inputs, new_vocab, beam_size, num_processes, cutoff_prob, cutoff_top_n, blank_id, space_symbol, log_input, ext_scorer);
     auto outputs_accessor =  th_output.accessor<int, 3>();
     auto timesteps_accessor =  th_timesteps.accessor<int, 3>();
     auto scores_accessor =  th_scores.accessor<float, 2>();
     auto out_length_accessor =  th_out_length.accessor<int, 2>();
 
->>>>>>> ba7118b0
 
     for (int b = 0; b < batch_results.size(); ++b){
         std::vector<std::pair<double, Output>> results = batch_results[b];
@@ -97,7 +89,9 @@
         }
     }
     return 1;
-}
+    }
+
+
 
 int paddle_beam_decode(at::Tensor th_probs,
                        at::Tensor th_seq_lens,
@@ -108,60 +102,18 @@
                        double cutoff_prob,
                        size_t cutoff_top_n,
                        size_t blank_id,
+                       const char* space_symbol,
                        int log_input,
                        at::Tensor th_output,
                        at::Tensor th_timesteps,
                        at::Tensor th_scores,
                        at::Tensor th_out_length){
 
-<<<<<<< HEAD
-extern "C"
-{
-#include "binding.h"
-        int paddle_beam_decode(THFloatTensor *th_probs,
-                               THIntTensor *th_seq_lens,
-                               const char* labels,
-                               int vocab_size,
-                               size_t beam_size,
-                               size_t num_processes,
-                               double cutoff_prob,
-                               size_t cutoff_top_n,
-                               size_t blank_id,
-			       const char* space_symbol,
-                               THIntTensor *th_output,
-                               THIntTensor *th_timesteps,
-                               THFloatTensor *th_scores,
-                               THIntTensor *th_out_length){
-
-	    std::string space_symbol_string(space_symbol);	
-            return beam_decode(th_probs, th_seq_lens, labels, vocab_size, beam_size, num_processes,
-                        cutoff_prob, cutoff_top_n, blank_id, space_symbol_string, NULL, th_output, th_timesteps, th_scores, th_out_length);
-        }
-
-        int paddle_beam_decode_lm(THFloatTensor *th_probs,
-                                  THIntTensor *th_seq_lens,
-                                  const char* labels,
-                                  int vocab_size,
-                                  size_t beam_size,
-                                  size_t num_processes,
-                                  double cutoff_prob,
-                                  size_t cutoff_top_n,
-                                  size_t blank_id,
-				  const char* space_symbol,
-                                  void *scorer,
-                                  THIntTensor *th_output,
-                                  THIntTensor *th_timesteps,
-                                  THFloatTensor *th_scores,
-                                  THIntTensor *th_out_length){
-
-	    std::string space_symbol_string(space_symbol);	
-            return beam_decode(th_probs, th_seq_lens, labels, vocab_size, beam_size, num_processes,
-                        cutoff_prob, cutoff_top_n, blank_id, space_symbol_string, scorer, th_output, th_timesteps, th_scores, th_out_length);
-        }
-=======
+    std::string space_symbol_string(space_symbol);
     return beam_decode(th_probs, th_seq_lens, labels, vocab_size, beam_size, num_processes,
-                cutoff_prob, cutoff_top_n, blank_id, log_input, NULL, th_output, th_timesteps, th_scores, th_out_length);
-}
+                cutoff_prob, cutoff_top_n, blank_id, space_symbol_string,
+                 log_input, NULL, th_output, th_timesteps, th_scores, th_out_length);
+    }
 
 int paddle_beam_decode_lm(at::Tensor th_probs,
                           at::Tensor th_seq_lens,
@@ -172,45 +124,32 @@
                           double cutoff_prob,
                           size_t cutoff_top_n,
                           size_t blank_id,
-                          int log_input,
-                          void *scorer,
+                          const char* space_symbol,
+                          bool log_input,
+                          int *scorer,
                           at::Tensor th_output,
                           at::Tensor th_timesteps,
                           at::Tensor th_scores,
                           at::Tensor th_out_length){
->>>>>>> ba7118b0
 
+std::string space_symbol_string(space_symbol);
     return beam_decode(th_probs, th_seq_lens, labels, vocab_size, beam_size, num_processes,
-                cutoff_prob, cutoff_top_n, blank_id, log_input, scorer, th_output, th_timesteps, th_scores, th_out_length);
-}
-
-<<<<<<< HEAD
-    void* paddle_get_scorer(double alpha,
-                            double beta,
-                            const char* lm_path,
-                            const char* labels,
-                            int vocab_size,
-                            const char* space_symbol) {
-        std::vector<std::string> new_vocab;
-        utf8_to_utf8_char_vec(labels, new_vocab);
-	// Create a string object from the char* space_symbol
-	std::string space_symbol_string(space_symbol);		
-        Scorer* scorer = new Scorer(alpha, beta, lm_path, new_vocab, space_symbol_string);
-        return static_cast<void*>(scorer);
+                cutoff_prob, cutoff_top_n, blank_id, space_symbol_string, log_input, scorer, th_output, th_timesteps, th_scores, th_out_length);
     }
-=======
->>>>>>> ba7118b0
 
 void* paddle_get_scorer(double alpha,
                         double beta,
                         const char* lm_path,
                         const char* labels,
-                        int vocab_size) {
+                        int vocab_size,
+                        const char* space_symbol) {
     std::vector<std::string> new_vocab;
     utf8_to_utf8_char_vec(labels, new_vocab);
-    Scorer* scorer = new Scorer(alpha, beta, lm_path, new_vocab);
+// Create a string object from the char* space_symbol
+std::string space_symbol_string(space_symbol);
+    Scorer* scorer = new Scorer(alpha, beta, lm_path, new_vocab, space_symbol_string);
     return static_cast<void*>(scorer);
-}
+    }
 
 int is_character_based(void *scorer){
     Scorer *ext_scorer  = static_cast<Scorer *>(scorer);
