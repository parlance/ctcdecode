--- conflicted
+++ resolved
@@ -34,11 +34,8 @@
     double cutoff_prob = 1.0,
     size_t cutoff_top_n = 40,
     size_t blank_id = 0,
-<<<<<<< HEAD
-    const std::string &space_symbol = DEFAULT_SPACE_SYMBOL,	 
-=======
+    const std::string &space_symbol = DEFAULT_SPACE_SYMBOL,
     int log_input = 0,
->>>>>>> ba7118b0
     Scorer *ext_scorer = nullptr);
 
 /* CTC Beam Search Decoder for batch data
@@ -68,11 +65,8 @@
     double cutoff_prob = 1.0,
     size_t cutoff_top_n = 40,
     size_t blank_id = 0,
-<<<<<<< HEAD
     const std::string &space_symbol = DEFAULT_SPACE_SYMBOL,
-=======
     int log_input = 0,
->>>>>>> ba7118b0
     Scorer *ext_scorer = nullptr);
 
 #endif  // CTC_BEAM_SEARCH_DECODER_H_